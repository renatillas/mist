--- conflicted
+++ resolved
@@ -13,10 +13,6 @@
 import gleam/int
 import gleam/iterator.{type Iterator}
 import gleam/list
-<<<<<<< HEAD
-=======
-import gleam/dict.{type Dict}
->>>>>>> 843c2319
 import gleam/option.{type Option}
 import gleam/pair
 import gleam/result
@@ -314,7 +310,6 @@
         |> request.set_body(Connection(..conn, body: Initial(rest)))
         |> request.set_method(method)
         |> request.set_path(path)
-<<<<<<< HEAD
       Ok(Http1Request(
         request.Request(..req, query: query, headers: dict.to_list(headers)),
       ))
@@ -333,9 +328,6 @@
     >>)) -> {
       // io.debug(#("we got some data", data))
       Ok(Upgrade(data))
-=======
-      Ok(request.Request(..req, query: query, headers: dict.to_list(headers)))
->>>>>>> 843c2319
     }
     _ -> Error(DiscardPacket)
   }
@@ -396,11 +388,11 @@
       |> result.replace_error(InvalidBody)
     }
     _, Stream(
-      selector: selector,
-      data: data,
-      remaining: remaining,
-      attempts: attempts,
-    ) if remaining > 0 -> {
+        selector: selector,
+        data: data,
+        remaining: remaining,
+        attempts: attempts,
+      ) if remaining > 0 -> {
       let res =
         selector
         |> process.select(1000)
@@ -505,14 +497,7 @@
   }
 
   let headers =
-<<<<<<< HEAD
     dict.from_list(defaults)
-=======
-    dict.from_list([
-      #("content-length", int.to_string(body_size)),
-      #("connection", "keep-alive"),
-    ])
->>>>>>> 843c2319
     |> list.fold(
       resp.headers,
       _,
